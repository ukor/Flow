[package]
name = "node"
version = "0.1.0"
edition = "2024"

[dependencies]
chrono = { version = "0.4.41", features = ["clock", "serde"] }
directories = "6.0.0"
dotenvy = "0.15.7"
ed25519-dalek = { version = "2.2.0", features = ["rand_core"] }
env_logger = "0.11.8"
log = "0.4.27"
multibase = "0.9.1"
rand = "0.8"
<<<<<<< HEAD
=======
sea-orm = { version = "1.1.14", features = [ "sqlx-sqlite", "runtime-tokio-native-tls", "macros" ] }
serde = { version = "1.0.219", features = ["derive"] }
serde_json = "1.0.142"
sha2 = "0.10.9"
>>>>>>> dc3c5990
tempfile = "3.20.0"

sea-orm = { workspace = true }
serde = { workspace = true }
serde_json = { workspace = true }
tokio = { workspace = true }

entity = { path = "../entity" }
event = { path = "../event" }
errors = { path = "../errors" }
migration = { path = "../migration" }<|MERGE_RESOLUTION|>--- conflicted
+++ resolved
@@ -12,13 +12,7 @@
 log = "0.4.27"
 multibase = "0.9.1"
 rand = "0.8"
-<<<<<<< HEAD
-=======
-sea-orm = { version = "1.1.14", features = [ "sqlx-sqlite", "runtime-tokio-native-tls", "macros" ] }
-serde = { version = "1.0.219", features = ["derive"] }
-serde_json = "1.0.142"
 sha2 = "0.10.9"
->>>>>>> dc3c5990
 tempfile = "3.20.0"
 
 sea-orm = { workspace = true }
